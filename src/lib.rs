// Copyright 2014 Tyler Neely
//
// Licensed under the Apache License, Version 2.0 (the "License");
// you may not use this file except in compliance with the License.
// You may obtain a copy of the License at
//
// http://www.apache.org/licenses/LICENSE-2.0
//
// Unless required by applicable law or agreed to in writing, software
// distributed under the License is distributed on an "AS IS" BASIS,
// WITHOUT WARRANTIES OR CONDITIONS OF ANY KIND, either express or implied.
// See the License for the specific language governing permissions and
// limitations under the License.
//

//! Rust wrapper for RocksDB.
//!
//! # Examples
//!
//! ```
//! use rocksdb::{DB, Options};
//! // NB: db is automatically closed at end of lifetime
//! let path = "_path_for_rocksdb_storage";
//! {
//!    let db = DB::open_default(path).unwrap();
//!    db.put(b"my key", b"my value");
//!    match db.get(b"my key") {
//!        Ok(Some(value)) => println!("retrieved value {}", value.to_utf8().unwrap()),
//!        Ok(None) => println!("value not found"),
//!        Err(e) => println!("operational problem encountered: {}", e),
//!    }
//!    db.delete(b"my key").unwrap();
//! }
//! let _ = DB::destroy(&Options::default(), path);
//! ```
//!
//! Opening a database and a single column family with custom options:
//!
//! ```
//! use rocksdb::{DB, ColumnFamilyDescriptor, Options};
//!
//! let path = "_path_for_rocksdb_storage_with_cfs";
//! let mut cf_opts = Options::default();
//! cf_opts.set_max_write_buffer_number(16);
//! let cf = ColumnFamilyDescriptor::new("cf1", cf_opts);
//!
//! let mut db_opts = Options::default();
//! db_opts.create_missing_column_families(true);
//! db_opts.create_if_missing(true);
//! {
//!     let db = DB::open_cf_descriptors(&db_opts, path, vec![cf]).unwrap();
//! }
//! let _ = DB::destroy(&db_opts, path);
//! ```
//!

extern crate libc;
extern crate librocksdb_sys as ffi;

#[macro_use]
mod ffi_util;

pub mod backup;
pub mod checkpoint;
pub mod compaction_filter;
mod comparator;
mod db;
mod db_options;
pub mod merge_operator;
mod optimistic_transaction_db;
mod slice_transform;
mod transaction;

pub use compaction_filter::Decision as CompactionDecision;
pub use db::{
<<<<<<< HEAD
    new_bloom_filter, CreateIter, DBCompactionStyle, DBCompressionType, DBIterator, DBRawIterator,
    DBRecoveryMode, DBVector, Direction, IteratorMode, ReadOptions, Snapshot, WriteBatch,
=======
    DBCompactionStyle, DBCompressionType, DBIterator, DBRawIterator, DBRecoveryMode, DBVector,
    Direction, IteratorMode, ReadOptions, Snapshot, WriteBatch,
>>>>>>> 5b868648
};
pub use optimistic_transaction_db::OptimisticTransactionDB;
pub use transaction::Transaction;

pub use slice_transform::SliceTransform;

pub use merge_operator::MergeOperands;
use std::collections::BTreeMap;
use std::error;
use std::fmt;
use std::marker::PhantomData;
use std::path::PathBuf;
use std::sync::{Arc, RwLock};

/// A RocksDB database.
///
/// See crate level documentation for a simple usage example.
pub struct DB {
    inner: *mut ffi::rocksdb_t,
    cfs: Arc<RwLock<BTreeMap<String, *mut ffi::rocksdb_column_family_handle_t>>>,
    path: PathBuf,
    is_base_db: bool,
}

/// A descriptor for a RocksDB column family.
///
/// A description of the column family, containing the name and `Options`.
pub struct ColumnFamilyDescriptor {
    name: String,
    options: Options,
}

/// A simple wrapper round a string, used for errors reported from
/// ffi calls.
#[derive(Debug, Clone, PartialEq)]
pub struct Error {
    message: String,
}

impl Error {
    fn new(message: String) -> Error {
        Error { message }
    }

    pub fn to_string(self) -> String {
        self.into()
    }
}

impl AsRef<str> for Error {
    fn as_ref(&self) -> &str {
        &self.message
    }
}

impl From<Error> for String {
    fn from(e: Error) -> String {
        e.message
    }
}

impl error::Error for Error {
    fn description(&self) -> &str {
        &self.message
    }
}

impl fmt::Display for Error {
    fn fmt(&self, formatter: &mut fmt::Formatter) -> Result<(), fmt::Error> {
        self.message.fmt(formatter)
    }
}

/// For configuring block-based file storage.
pub struct BlockBasedOptions {
    inner: *mut ffi::rocksdb_block_based_table_options_t,
}

/// Used by BlockBasedOptions::set_index_type.
pub enum BlockBasedIndexType {
    /// A space efficient index block that is optimized for
    /// binary-search-based index.
    BinarySearch,

    /// The hash index, if enabled, will perform a hash lookup if
    /// a prefix extractor has been provided through Options::set_prefix_extractor.
    HashSearch,

    /// A two-level index implementation. Both levels are binary search indexes.
    TwoLevelIndexSearch,
}

/// Defines the underlying memtable implementation.
/// See https://github.com/facebook/rocksdb/wiki/MemTable for more information.
pub enum MemtableFactory {
    Vector,
    HashSkipList {
        bucket_count: usize,
        height: i32,
        branching_factor: i32,
    },
    HashLinkList {
        bucket_count: usize,
    },
}

/// Used with DBOptions::set_plain_table_factory.
/// See https://github.com/facebook/rocksdb/wiki/PlainTable-Format.
///
/// Defaults:
///  user_key_length: 0 (variable length)
///  bloom_bits_per_key: 10
///  hash_table_ratio: 0.75
///  index_sparseness: 16
pub struct PlainTableFactoryOptions {
    pub user_key_length: u32,
    pub bloom_bits_per_key: i32,
    pub hash_table_ratio: f64,
    pub index_sparseness: usize,
}

/// Database-wide options around performance and behavior.
///
/// Please read [the official tuning guide](https://github.com/facebook/rocksdb/wiki/RocksDB-Tuning-Guide), and most importantly, measure performance under realistic workloads with realistic hardware.
///
/// # Examples
///
/// ```
/// use rocksdb::{Options, DB};
/// use rocksdb::DBCompactionStyle;
///
/// fn badly_tuned_for_somebody_elses_disk() -> DB {
///    let path = "path/for/rocksdb/storageX";
///    let mut opts = Options::default();
///    opts.create_if_missing(true);
///    opts.set_max_open_files(10000);
///    opts.set_use_fsync(false);
///    opts.set_bytes_per_sync(8388608);
///    opts.optimize_for_point_lookup(1024);
///    opts.set_table_cache_num_shard_bits(6);
///    opts.set_max_write_buffer_number(32);
///    opts.set_write_buffer_size(536870912);
///    opts.set_target_file_size_base(1073741824);
///    opts.set_min_write_buffer_number_to_merge(4);
///    opts.set_level_zero_stop_writes_trigger(2000);
///    opts.set_level_zero_slowdown_writes_trigger(0);
///    opts.set_compaction_style(DBCompactionStyle::Universal);
///    opts.set_max_background_compactions(4);
///    opts.set_max_background_flushes(4);
///    opts.set_disable_auto_compactions(true);
///
///    DB::open(&opts, path).unwrap()
/// }
/// ```
pub struct Options {
    inner: *mut ffi::rocksdb_options_t,
}

/// Optionally disable WAL or sync for this write.
///
/// # Examples
///
/// Making an unsafe write of a batch:
///
/// ```
/// use rocksdb::{DB, Options, WriteBatch, WriteOptions};
///
/// let path = "_path_for_rocksdb_storageY";
/// {
///     let db = DB::open_default(path).unwrap();
///     let mut batch = WriteBatch::default();
///     batch.put(b"my key", b"my value");
///     batch.put(b"key2", b"value2");
///     batch.put(b"key3", b"value3");
///
///     let mut write_options = WriteOptions::default();
///     write_options.set_sync(false);
///     write_options.disable_wal(true);
///
///     db.write_opt(batch, &write_options);
/// }
/// let _ = DB::destroy(&Options::default(), path);
/// ```
pub struct WriteOptions {
    inner: *mut ffi::rocksdb_writeoptions_t,
}

/// An opaque type used to represent a column family. Returned from some functions, and used
/// in others
#[derive(Copy, Clone)]
pub struct ColumnFamily<'a> {
    inner: *mut ffi::rocksdb_column_family_handle_t,
    db: PhantomData<&'a DB>,
}

unsafe impl<'a> Send for ColumnFamily<'a> {}<|MERGE_RESOLUTION|>--- conflicted
+++ resolved
@@ -73,13 +73,8 @@
 
 pub use compaction_filter::Decision as CompactionDecision;
 pub use db::{
-<<<<<<< HEAD
-    new_bloom_filter, CreateIter, DBCompactionStyle, DBCompressionType, DBIterator, DBRawIterator,
-    DBRecoveryMode, DBVector, Direction, IteratorMode, ReadOptions, Snapshot, WriteBatch,
-=======
-    DBCompactionStyle, DBCompressionType, DBIterator, DBRawIterator, DBRecoveryMode, DBVector,
-    Direction, IteratorMode, ReadOptions, Snapshot, WriteBatch,
->>>>>>> 5b868648
+    CreateIter, DBCompactionStyle, DBCompressionType, DBIterator, DBRawIterator, DBRecoveryMode,
+    DBVector, Direction, IteratorMode, ReadOptions, Snapshot, WriteBatch,
 };
 pub use optimistic_transaction_db::OptimisticTransactionDB;
 pub use transaction::Transaction;
